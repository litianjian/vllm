import enum
import json
from dataclasses import dataclass, field, fields
from typing import TYPE_CHECKING, ClassVar, List, Optional, Tuple, Type, Union

import torch
from transformers import PretrainedConfig

from vllm.logger import init_logger
from vllm.model_executor.layers.quantization import QUANTIZATION_METHODS
from vllm.model_executor.models import ModelRegistry
from vllm.tracing import is_otel_installed
from vllm.transformers_utils.config import get_config, get_hf_text_config
from vllm.utils import (cuda_device_count_stateless, get_cpu_memory, is_cpu,
                        is_hip, is_neuron, is_openvino, is_tpu, is_xpu,
                        print_warning_once)

if TYPE_CHECKING:
    from ray.util.placement_group import PlacementGroup

    from vllm.executor.executor_base import ExecutorBase
    from vllm.model_executor.model_loader.loader import BaseModelLoader
    from vllm.transformers_utils.tokenizer_group.base_tokenizer_group import (
        BaseTokenizerGroup)

logger = init_logger(__name__)

_GB = 1 << 30
_EMBEDDING_MODEL_MAX_NUM_BATCHED_TOKENS = 32768

_PP_SUPPORTED_MODELS = [
    "AquilaModel",
    "AquilaForCausalLM",
    "DeepseekV2ForCausalLM",
    "InternLMForCausalLM",
    "LlamaForCausalLM",
    "LLaMAForCausalLM",
    "MistralForCausalLM",
    "Phi3ForCausalLM",
    "GPT2LMHeadModel",
    "MixtralForCausalLM",
    "NemotronForCausalLM",
]


class ModelConfig:
    """Configuration for the model.

    Args:
        model: Name or path of the huggingface model to use.
            It is also used as the content for `model_name` tag in metrics 
            output when `served_model_name` is not specified. 
        tokenizer: Name or path of the huggingface tokenizer to use.
        tokenizer_mode: Tokenizer mode. "auto" will use the fast tokenizer if
            available, and "slow" will always use the slow tokenizer.
        trust_remote_code: Trust remote code (e.g., from HuggingFace) when
            downloading the model and tokenizer.
        dtype: Data type for model weights and activations. The "auto" option
            will use FP16 precision for FP32 and FP16 models, and BF16 precision
            for BF16 models.
        seed: Random seed for reproducibility.
        revision: The specific model version to use. It can be a branch name,
            a tag name, or a commit id. If unspecified, will use the default
            version.
        code_revision: The specific revision to use for the model code on
            Hugging Face Hub. It can be a branch name, a tag name, or a
            commit id. If unspecified, will use the default version.
        rope_scaling: Dictionary containing the scaling configuration for the
            RoPE embeddings. When using this flag, don't update
            `max_position_embeddings` to the expected new maximum.
        tokenizer_revision: The specific tokenizer version to use. It can be a
            branch name, a tag name, or a commit id. If unspecified, will use
            the default version.
        max_model_len: Maximum length of a sequence (including prompt and
            output). If None, will be derived from the model.
        quantization: Quantization method that was used to quantize the model
            weights. If None, we assume the model weights are not quantized.
        quantization_param_path: Path to JSON file containing scaling factors.
            Used to load KV cache scaling factors into the model when KV cache
            type is FP8_E4M3 on ROCm (AMD GPU). In the future these will also
            be used to load activation and weight scaling factors when the
            model dtype is FP8_E4M3 on ROCm.
        enforce_eager: Whether to enforce eager execution. If True, we will
            disable CUDA graph and always execute the model in eager mode.
            If False, we will use CUDA graph and eager execution in hybrid.
        max_context_len_to_capture: Maximum context len covered by CUDA graphs.
            When a sequence has context length larger than this, we fall back
            to eager mode (DEPRECATED. Use max_seq_len_to_capture instead).
        max_seq_len_to_capture: Maximum sequence len covered by CUDA graphs.
            When a sequence has context length larger than this, we fall back
            to eager mode
        disable_sliding_window: Whether to disable sliding window. If True,
            we will disable the sliding window functionality of the model.
            If the model does not support sliding window, this argument is
            ignored.
        skip_tokenizer_init: If true, skip initialization of tokenizer and
            detokenizer.
        served_model_name: The model name used in metrics tag `model_name`,
            matches the model name exposed via the APIs. If multiple model 
            names provided, the first name will be used. If not specified, 
            the model name will be the same as `model`.
    """

    def __init__(
        self,
        model: str,
        tokenizer: str,
        tokenizer_mode: str,
        trust_remote_code: bool,
        dtype: Union[str, torch.dtype],
        seed: int,
        revision: Optional[str] = None,
        code_revision: Optional[str] = None,
        rope_scaling: Optional[dict] = None,
        rope_theta: Optional[float] = None,
        tokenizer_revision: Optional[str] = None,
        max_model_len: Optional[int] = None,
        quantization: Optional[str] = None,
        quantization_param_path: Optional[str] = None,
        enforce_eager: bool = False,
        max_context_len_to_capture: Optional[int] = None,
        max_seq_len_to_capture: Optional[int] = None,
        max_logprobs: int = 20,
        disable_sliding_window: bool = False,
        skip_tokenizer_init: bool = False,
        served_model_name: Optional[Union[str, List[str]]] = None,
        multimodal_config: Optional["MultiModalConfig"] = None,
    ) -> None:
        self.model = model
        self.tokenizer = tokenizer
        self.tokenizer_mode = tokenizer_mode
        self.trust_remote_code = trust_remote_code
        self.seed = seed
        self.revision = revision
        self.code_revision = code_revision
        self.rope_scaling = rope_scaling
        self.rope_theta = rope_theta
        # The tokenizer version is consistent with the model version by default.
        if tokenizer_revision is None:
            self.tokenizer_revision = revision
        else:
            self.tokenizer_revision = tokenizer_revision
        self.quantization = quantization
        self.quantization_param_path = quantization_param_path
        self.enforce_eager = enforce_eager
        if max_context_len_to_capture is not None:
            raise ValueError("`max_context_len_to_capture` is deprecated. "
                             "Use `max_seq_len_to_capture` instead.")
        self.max_seq_len_to_capture = max_seq_len_to_capture
        self.max_logprobs = max_logprobs
        self.disable_sliding_window = disable_sliding_window
        self.skip_tokenizer_init = skip_tokenizer_init

        self.hf_config = get_config(self.model, trust_remote_code, revision,
                                    code_revision, rope_scaling, rope_theta)
        self.hf_text_config = get_hf_text_config(self.hf_config)
        self.dtype = _get_and_verify_dtype(self.hf_text_config, dtype)

        if (not self.disable_sliding_window
                and self.hf_text_config.model_type == "gemma2"
                and self.hf_text_config.sliding_window is not None):
            print_warning_once(
                "Gemma 2 uses sliding window attention for every odd layer, "
                "which is currently not supported by vLLM. Disabling sliding "
                "window and capping the max length to the sliding window size "
                f"({self.hf_text_config.sliding_window}).")
            self.disable_sliding_window = True

        self.max_model_len = _get_and_verify_max_len(
            hf_config=self.hf_text_config,
            max_model_len=max_model_len,
            disable_sliding_window=self.disable_sliding_window,
            sliding_window_len=self.get_hf_config_sliding_window())
        self.served_model_name = get_served_model_name(model,
                                                       served_model_name)
        self.multimodal_config = multimodal_config

        if not self.skip_tokenizer_init:
            self._verify_tokenizer_mode()
        self._verify_embedding_mode()
        self._verify_quantization()
        self._verify_cuda_graph()

    def _verify_tokenizer_mode(self) -> None:
        tokenizer_mode = self.tokenizer_mode.lower()
        if tokenizer_mode not in ["auto", "slow"]:
            raise ValueError(
                f"Unknown tokenizer mode: {self.tokenizer_mode}. Must be "
                "either 'auto' or 'slow'.")
        self.tokenizer_mode = tokenizer_mode

    def _verify_embedding_mode(self) -> None:
        architectures = getattr(self.hf_config, "architectures", [])
        self.embedding_mode = any(
            ModelRegistry.is_embedding_model(arch) for arch in architectures)

    def _parse_quant_hf_config(self):
        quant_cfg = getattr(self.hf_config, "quantization_config", None)
        if quant_cfg is None:
            # compress-tensors uses a "compression_config" key
            quant_cfg = getattr(self.hf_config, "compression_config", None)
        return quant_cfg

    def _verify_quantization(self) -> None:
        supported_quantization = [*QUANTIZATION_METHODS]
        rocm_supported_quantization = ["gptq", "squeezellm"]
        if self.quantization is not None:
            self.quantization = self.quantization.lower()

        # Parse quantization method from the HF model config, if available.
        quant_cfg = self._parse_quant_hf_config()

        if quant_cfg is not None:
            quant_method = quant_cfg.get("quant_method", "").lower()

            # Detect which checkpoint is it
            for _, method in QUANTIZATION_METHODS.items():
                quantization_override = method.override_quantization_method(
                    quant_cfg, self.quantization)
                if quantization_override:
                    quant_method = quantization_override
                    self.quantization = quantization_override
                    break

            # Verify quantization configurations.
            if self.quantization is None:
                self.quantization = quant_method
            elif self.quantization != quant_method:
                raise ValueError(
                    "Quantization method specified in the model config "
                    f"({quant_method}) does not match the quantization "
                    f"method specified in the `quantization` argument "
                    f"({self.quantization}).")

        if self.quantization is not None:
            if self.quantization not in supported_quantization:
                raise ValueError(
                    f"Unknown quantization method: {self.quantization}. Must "
                    f"be one of {supported_quantization}.")
            if is_hip(
            ) and self.quantization not in rocm_supported_quantization:
                raise ValueError(
                    f"{self.quantization} quantization is currently not "
                    f"supported in ROCm.")
            if (self.quantization
                    not in ("fp8", "marlin", "gptq_marlin_24", "gptq_marlin",
                            "awq_marlin", "fbgemm_fp8", "compressed_tensors")):
                logger.warning(
                    "%s quantization is not fully "
                    "optimized yet. The speed can be slower than "
                    "non-quantized models.", self.quantization)

    def _verify_cuda_graph(self) -> None:
        if self.max_seq_len_to_capture is None:
            self.max_seq_len_to_capture = self.max_model_len
        self.max_seq_len_to_capture = min(self.max_seq_len_to_capture,
                                          self.max_model_len)

    def verify_with_parallel_config(
        self,
        parallel_config: "ParallelConfig",
    ) -> None:
        total_num_attention_heads = getattr(self.hf_text_config,
                                            "num_attention_heads", 0)
        tensor_parallel_size = parallel_config.tensor_parallel_size
        if total_num_attention_heads % tensor_parallel_size != 0:
            raise ValueError(
                f"Total number of attention heads ({total_num_attention_heads})"
                " must be divisible by tensor parallel size "
                f"({tensor_parallel_size}).")

        pipeline_parallel_size = parallel_config.pipeline_parallel_size
        architectures = getattr(self.hf_config, "architectures", [])
        if not all(arch in _PP_SUPPORTED_MODELS
                   for arch in architectures) and pipeline_parallel_size > 1:
            raise NotImplementedError(
                "Pipeline parallelism is only supported for the following "
                f" architectures: {_PP_SUPPORTED_MODELS}.")

        if self.quantization == "bitsandbytes" and (
                parallel_config.tensor_parallel_size > 1
                or parallel_config.pipeline_parallel_size > 1):
            raise ValueError(
                "BitAndBytes quantization with TP or PP is not supported yet.")

<<<<<<< HEAD
    def is_attention_free(self) -> bool:
        """Returns True if the model has no attention, i.e. the model has no
        state that grows with the size of the context.
        """

        # Return true if the model is mamba.
        # This check should be augmented with more models in the future,
        # and made more robust if possible.
        if hasattr(self.hf_text_config,
                   "model_type") and self.hf_text_config.model_type == 'mamba':
            return True
        return False
=======
        if self.quantization == "bitsandbytes" and self.enforce_eager is False:
            raise ValueError(
                "BitAndBytes with enforce_eager = False is not supported yet.")
>>>>>>> daed30c4

    def get_hf_config_sliding_window(self) -> Optional[int]:
        """Get the sliding window size, or None if disabled."""

        # Some models, like Qwen2 and Qwen1.5, use `use_sliding_window` in
        # addition to sliding window size. We check if that field is present
        # and if it's False, return None.
        if (hasattr(self.hf_text_config, "use_sliding_window")
                and not self.hf_text_config.use_sliding_window):
            return None
        return getattr(self.hf_text_config, "sliding_window", None)

    def get_sliding_window(self) -> Optional[int]:
        """Get the sliding window size, or None if disabled.
        """
        # If user disables sliding window, return None.
        if self.disable_sliding_window:
            return None
        # Otherwise get the value from the hf config.
        return self.get_hf_config_sliding_window()

    def get_vocab_size(self) -> int:
        return self.hf_text_config.vocab_size

    def get_hidden_size(self) -> int:
        return self.hf_text_config.hidden_size

    def get_head_size(self) -> int:
        # TODO remove hard code
        if hasattr(self.hf_text_config, "model_type"
                   ) and self.hf_text_config.model_type == 'deepseek_v2':
            # FlashAttention supports only head_size 32, 64, 128, 256,
            # we need to pad head_size 192 to 256
            return 256

        if self.is_attention_free():
            return 0

        if hasattr(self.hf_text_config, "head_dim"):
            return self.hf_text_config.head_dim
        # FIXME(woosuk): This may not be true for all models.
        return (self.hf_text_config.hidden_size //
                self.hf_text_config.num_attention_heads)

    def get_total_num_kv_heads(self) -> int:
        """Returns the total number of KV heads."""
        # For GPTBigCode & Falcon:
        # NOTE: for falcon, when new_decoder_architecture is True, the
        # multi_query flag is ignored and we use n_head_kv for the number of
        # KV heads.
        falcon_model_types = ["falcon", "RefinedWeb", "RefinedWebModel"]
        new_decoder_arch_falcon = (
            self.hf_config.model_type in falcon_model_types
            and getattr(self.hf_config, "new_decoder_architecture", False))
        if not new_decoder_arch_falcon and getattr(self.hf_text_config,
                                                   "multi_query", False):
            # Multi-query attention, only one KV head.
            # Currently, tensor parallelism is not supported in this case.
            return 1

        # For DBRX and MPT
        if self.hf_config.model_type == "mpt":
            if "kv_n_heads" in self.hf_config.attn_config:
                return self.hf_config.attn_config["kv_n_heads"]
            return self.hf_config.num_attention_heads
        if self.hf_config.model_type == "dbrx":
            return getattr(self.hf_config.attn_config, "kv_n_heads",
                           self.hf_config.num_attention_heads)

        if self.is_attention_free():
            return 0

        attributes = [
            # For Falcon:
            "n_head_kv",
            "num_kv_heads",
            # For LLaMA-2:
            "num_key_value_heads",
            # For ChatGLM:
            "multi_query_group_num",
        ]
        for attr in attributes:
            num_kv_heads = getattr(self.hf_text_config, attr, None)
            if num_kv_heads is not None:
                return num_kv_heads

        # For non-grouped-query attention models, the number of KV heads is
        # equal to the number of attention heads.
        return self.hf_text_config.num_attention_heads

    def get_num_kv_heads(self, parallel_config: "ParallelConfig") -> int:
        """Returns the number of KV heads per GPU."""
        total_num_kv_heads = self.get_total_num_kv_heads()
        # If tensor parallelism is used, we divide the number of KV heads by
        # the tensor parallel size. We will replicate the KV heads in the
        # case where the number of KV heads is smaller than the tensor
        # parallel size so each GPU has at least one KV head.
        return max(1,
                   total_num_kv_heads // parallel_config.tensor_parallel_size)

    def get_num_attention_heads(self,
                                parallel_config: "ParallelConfig") -> int:
        num_heads = getattr(self.hf_text_config, "num_attention_heads", 0)
        return num_heads // parallel_config.tensor_parallel_size

    def get_num_layers(self, parallel_config: "ParallelConfig") -> int:
        from vllm.distributed.utils import get_pp_indices
        total_num_hidden_layers = getattr(self.hf_text_config,
                                          "num_hidden_layers", 0)
        pp_rank = parallel_config.rank // parallel_config.tensor_parallel_size
        pp_size = parallel_config.pipeline_parallel_size
        start, end = get_pp_indices(total_num_hidden_layers, pp_rank, pp_size)
        return end - start

    def contains_seqlen_agnostic_layers(
            self, parallel_config: "ParallelConfig") -> bool:
        """True for Mamba/SSM models (Jamba)"""
        return self._get_num_seqlen_agnostic_layers(parallel_config) > 0

    def get_layers_block_type(self,
                              parallel_config: "ParallelConfig") -> List[str]:
        num_layers = self.get_num_layers(parallel_config)

        if self.is_attention_free():
            assert (self.hf_config.model_type == "mamba")
            return ["mamba"] * num_layers

        # Transformers supports layers_block_type @property
        return getattr(self.hf_config, "layers_block_type",
                       ["attention"] * num_layers)

    def get_num_attention_layers(self,
                                 parallel_config: "ParallelConfig") -> int:
        return len([
            t for t in self.get_layers_block_type(parallel_config)
            if t == "attention"
        ])

    def _get_num_seqlen_agnostic_layers(
            self, parallel_config: "ParallelConfig") -> int:
        return len([
            t for t in self.get_layers_block_type(parallel_config)
            if t != "attention"
        ])


class CacheConfig:
    """Configuration for the KV cache.

    Args:
        block_size: Size of a cache block in number of tokens.
        gpu_memory_utilization: Fraction of GPU memory to use for the
            vLLM execution.
        swap_space: Size of the CPU swap space per GPU (in GiB).
        cache_dtype: Data type for kv cache storage.
        num_gpu_blocks_override: Number of GPU blocks to use. This overrides the
            profiled num_gpu_blocks if specified. Does nothing if None.
    """

    def __init__(
        self,
        block_size: int,
        gpu_memory_utilization: float,
        swap_space: int,
        cache_dtype: str,
        is_attention_free: bool,
        num_gpu_blocks_override: Optional[int] = None,
        sliding_window: Optional[int] = None,
        enable_prefix_caching: bool = False,
        cpu_offload_gb: float = 0,
    ) -> None:
        self.block_size = block_size
        self.gpu_memory_utilization = gpu_memory_utilization
        self.swap_space_bytes = swap_space * _GB
        self.num_gpu_blocks_override = num_gpu_blocks_override
        self.cache_dtype = cache_dtype
        self.is_attention_free = is_attention_free
        self.sliding_window = sliding_window
        self.enable_prefix_caching = enable_prefix_caching
        self.cpu_offload_gb = cpu_offload_gb
        self._verify_args()
        self._verify_cache_dtype()
        self._verify_prefix_caching()

        # Will be set after profiling.
        self.num_gpu_blocks = None
        self.num_cpu_blocks = None

    def metrics_info(self):
        # convert cache_config to dict(key: str, value: str) for prometheus
        # metrics info
        return {key: str(value) for key, value in self.__dict__.items()}

    def _verify_args(self) -> None:
        if self.gpu_memory_utilization > 1.0:
            raise ValueError(
                "GPU memory utilization must be less than 1.0. Got "
                f"{self.gpu_memory_utilization}.")

    def _verify_cache_dtype(self) -> None:
        if self.cache_dtype == "auto":
            pass
        elif self.cache_dtype in ("fp8", "fp8_e4m3", "fp8_e5m2"):
            logger.info(
                "Using fp8 data type to store kv cache. It reduces the GPU "
                "memory footprint and boosts the performance. "
                "Meanwhile, it may cause accuracy drop without a proper "
                "scaling factor")
        else:
            raise ValueError(f"Unknown kv cache dtype: {self.cache_dtype}")

    def _verify_prefix_caching(self) -> None:
        if not self.enable_prefix_caching:
            return

        if self.sliding_window is not None:
            raise NotImplementedError(
                "Prefix caching is not supported with sliding window. "
                "Run with --disable-sliding-window to use prefix caching.")
        if self.cache_dtype == "fp8":
            raise NotImplementedError(
                "Prefix caching is not supported for fp8 cache_dtype. "
                "Run with --kv-cache-dtype auto to use prefix caching.")

    def verify_with_parallel_config(
        self,
        parallel_config: "ParallelConfig",
    ) -> None:
        total_cpu_memory = get_cpu_memory()
        # FIXME(woosuk): Here, it is assumed that the GPUs in a tensor parallel
        # group are in the same node. However, the GPUs may span multiple nodes.
        num_gpus_per_node = parallel_config.tensor_parallel_size
        cpu_memory_usage = self.swap_space_bytes * num_gpus_per_node

        msg = (f"{cpu_memory_usage / _GB:.2f} GiB out of "
               f"the {total_cpu_memory / _GB:.2f} GiB total CPU memory is "
               "allocated for the swap space.")
        if cpu_memory_usage > 0.7 * total_cpu_memory:
            raise ValueError("Too large swap space. " + msg)
        elif cpu_memory_usage > 0.4 * total_cpu_memory:
            logger.warning("Possibly too large swap space. %s", msg)


@dataclass
class TokenizerPoolConfig:
    """Configuration for the tokenizer pool.

    Args:
        pool_size: Number of tokenizer workers in the pool.
        pool_type: Type of the pool.
        extra_config: Additional config for the pool.
            The way the config will be used depends on the
            pool type.
    """
    pool_size: int
    pool_type: Union[str, Type["BaseTokenizerGroup"]]
    extra_config: dict

    def __post_init__(self):
        if self.pool_type not in ("ray", ) and not isinstance(
                self.pool_type, type):
            raise ValueError(f"Unknown pool type: {self.pool_type}")
        if not isinstance(self.extra_config, dict):
            raise ValueError("extra_config must be a dictionary.")

    @classmethod
    def create_config(
        cls, tokenizer_pool_size: int, tokenizer_pool_type: str,
        tokenizer_pool_extra_config: Optional[Union[str, dict]]
    ) -> Optional["TokenizerPoolConfig"]:
        """Create a TokenizerPoolConfig from the given parameters.

        If tokenizer_pool_size is 0, return None.

        Args:
            tokenizer_pool_size: Number of tokenizer workers in the pool.
            tokenizer_pool_type: Type of the pool.
            tokenizer_pool_extra_config: Additional config for the pool.
                The way the config will be used depends on the
                pool type. This can be a JSON string (will be parsed).
        """
        if tokenizer_pool_size:
            if isinstance(tokenizer_pool_extra_config, str):
                tokenizer_pool_extra_config_parsed = json.loads(
                    tokenizer_pool_extra_config)
            else:
                tokenizer_pool_extra_config_parsed = (
                    tokenizer_pool_extra_config or {})
            tokenizer_pool_config = cls(tokenizer_pool_size,
                                        tokenizer_pool_type,
                                        tokenizer_pool_extra_config_parsed)
        else:
            tokenizer_pool_config = None
        return tokenizer_pool_config


class LoadFormat(str, enum.Enum):
    AUTO = "auto"
    PT = "pt"
    SAFETENSORS = "safetensors"
    NPCACHE = "npcache"
    DUMMY = "dummy"
    TENSORIZER = "tensorizer"
    SHARDED_STATE = "sharded_state"
    BITSANDBYTES = "bitsandbytes"


@dataclass
class LoadConfig:
    """
        download_dir: Directory to download and load the weights, default to the
            default cache directory of huggingface.
        load_format: The format of the model weights to load:
            "auto" will try to load the weights in the safetensors format and
                fall back to the pytorch bin format if safetensors format is
                not available.
            "pt" will load the weights in the pytorch bin format.
            "safetensors" will load the weights in the safetensors format.
            "npcache" will load the weights in pytorch format and store
                a numpy cache to speed up the loading.
            "dummy" will initialize the weights with random values, which is
                mainly for profiling.
            "tensorizer" will use CoreWeave's tensorizer library for
                fast weight loading.
            "bitsandbytes" will load nf4 type weights.
        ignore_patterns: The list of patterns to ignore when loading the model.
            Default to "original/**/*" to avoid repeated loading of llama's 
            checkpoints.
            
    """

    load_format: Union[str, LoadFormat, "BaseModelLoader"] = LoadFormat.AUTO
    download_dir: Optional[str] = None
    model_loader_extra_config: Optional[Union[str, dict]] = field(
        default_factory=dict)
    ignore_patterns: Optional[Union[List[str], str]] = None

    def __post_init__(self):
        model_loader_extra_config = self.model_loader_extra_config or {}
        if isinstance(model_loader_extra_config, str):
            self.model_loader_extra_config = json.loads(
                model_loader_extra_config)
        self._verify_load_format()

        if self.ignore_patterns is not None and len(self.ignore_patterns) > 0:
            logger.info(
                "Ignoring the following patterns when downloading weights: %s",
                self.ignore_patterns)
        else:
            self.ignore_patterns = ["original/**/*"]

    def _verify_load_format(self) -> None:
        if not isinstance(self.load_format, str):
            return

        load_format = self.load_format.lower()
        self.load_format = LoadFormat(load_format)

        rocm_not_supported_load_format: List[str] = []
        if is_hip() and load_format in rocm_not_supported_load_format:
            rocm_supported_load_format = [
                f for f in LoadFormat.__members__
                if (f not in rocm_not_supported_load_format)
            ]
            raise ValueError(
                f"load format '{load_format}' is not supported in ROCm. "
                f"Supported load formats are "
                f"{rocm_supported_load_format}")


class ParallelConfig:
    """Configuration for the distributed execution.

    Args:
        pipeline_parallel_size: Number of pipeline parallel groups.
        tensor_parallel_size: Number of tensor parallel groups.
        worker_use_ray: Deprecated, use distributed_executor_backend instead.
        max_parallel_loading_workers: Maximum number of multiple batches
            when load model sequentially. To avoid RAM OOM when using tensor
            parallel and large models.
        disable_custom_all_reduce: Disable the custom all-reduce kernel and
            fall back to NCCL.
        tokenizer_pool_config: Config for the tokenizer pool.
            If None, will use synchronous tokenization.
        ray_workers_use_nsight: Whether to profile Ray workers with nsight, see
            https://docs.ray.io/en/latest/ray-observability/user-guides/profiling.html#profiling-nsight-profiler.
        placement_group: ray distributed model workers placement group.
        distributed_executor_backend: Backend to use for distributed model
            workers, either "ray" or "mp" (multiprocessing). If either
            pipeline_parallel_size or tensor_parallel_size is greater than 1,
            will default to "ray" if Ray is installed or "mp" otherwise.
    """

    def __init__(
        self,
        pipeline_parallel_size: int,
        tensor_parallel_size: int,
        worker_use_ray: Optional[bool] = None,
        max_parallel_loading_workers: Optional[int] = None,
        disable_custom_all_reduce: bool = False,
        tokenizer_pool_config: Optional[TokenizerPoolConfig] = None,
        ray_workers_use_nsight: bool = False,
        placement_group: Optional["PlacementGroup"] = None,
        distributed_executor_backend: Optional[Union[
            str, Type["ExecutorBase"]]] = None,
    ) -> None:
        self.pipeline_parallel_size = pipeline_parallel_size
        self.tensor_parallel_size = tensor_parallel_size
        self.distributed_executor_backend = distributed_executor_backend
        self.max_parallel_loading_workers = max_parallel_loading_workers
        self.disable_custom_all_reduce = disable_custom_all_reduce
        self.tokenizer_pool_config = tokenizer_pool_config
        self.ray_workers_use_nsight = ray_workers_use_nsight
        self.placement_group = placement_group

        self.world_size = pipeline_parallel_size * self.tensor_parallel_size
        if worker_use_ray:
            if self.distributed_executor_backend is None:
                self.distributed_executor_backend = "ray"
            elif not self.use_ray:
                raise ValueError(f"worker-use-ray can't be used with "
                                 f"distributed executor backend "
                                 f"'{self.distributed_executor_backend}'.")

        if self.distributed_executor_backend is None and self.world_size > 1:
            # We use multiprocessing by default if world_size fits on the
            # current node and we aren't in a ray placement group.

            from vllm.executor import ray_utils
            backend = "mp"
            ray_found = ray_utils.ray_is_available()
            if cuda_device_count_stateless() < self.world_size:
                if not ray_found:
                    raise ValueError("Unable to load Ray which is "
                                     "required for multi-node inference, "
                                     "please install Ray with `pip install "
                                     "ray`.") from ray_utils.ray_import_err
                backend = "ray"
            elif ray_found:
                if self.placement_group:
                    backend = "ray"
                else:
                    from ray import is_initialized as ray_is_initialized
                    if ray_is_initialized():
                        from ray.util import get_current_placement_group
                        if get_current_placement_group():
                            backend = "ray"
            self.distributed_executor_backend = backend
            logger.info("Defaulting to use %s for distributed inference",
                        backend)

        self._verify_args()
        self.rank: int = 0

    @property
    def use_ray(self) -> bool:
        return self.distributed_executor_backend == "ray" or (
            isinstance(self.distributed_executor_backend, type)
            and self.distributed_executor_backend.uses_ray)

    def _verify_args(self) -> None:
        # Lazy import to avoid circular import
        from vllm.executor.executor_base import ExecutorBase

        if self.distributed_executor_backend not in (
                "ray", "mp", None) and not (isinstance(
                    self.distributed_executor_backend, type) and issubclass(
                        self.distributed_executor_backend, ExecutorBase)):
            raise ValueError(
                "Unrecognized distributed executor backend "
                f"{self.distributed_executor_backend}. Supported "
                "values are 'ray', 'mp' or custom ExecutorBase subclass.")
        if self.use_ray:
            from vllm.executor import ray_utils
            ray_utils.assert_ray_available()
        if is_hip():
            self.disable_custom_all_reduce = True
            logger.info(
                "Disabled the custom all-reduce kernel because it is not "
                "supported on AMD GPUs.")
        if self.ray_workers_use_nsight and not self.use_ray:
            raise ValueError("Unable to use nsight profiling unless workers "
                             "run with Ray.")


class SchedulerConfig:
    """Scheduler configuration.

    Args:
        max_num_batched_tokens: Maximum number of tokens to be processed in
            a single iteration.
        max_num_seqs: Maximum number of sequences to be processed in a single
            iteration.
        max_model_len: Maximum length of a sequence (including prompt
            and generated text).
        is_attention_free: True if the running model does not have state that
            grows as the context size increases.
        use_v2_block_manager: Whether to use the BlockSpaceManagerV2 or not.
        num_lookahead_slots: The number of slots to allocate per sequence per
            step, beyond the known token ids. This is used in speculative
            decoding to store KV activations of tokens which may or may not be
            accepted.
        delay_factor: Apply a delay (of delay factor multiplied by previous
            prompt latency) before scheduling next prompt.
        enable_chunked_prefill: If True, prefill requests can be chunked based
            on the remaining max_num_batched_tokens.
        embedding_mode: Whether the running model is for embedding.
        preemption_mode: Whether to perform preemption by swapping or 
            recomputation. If not specified, we determine the mode as follows:
            We use recomputation by default since it incurs lower overhead than
            swapping. However, when the sequence group has multiple sequences
            (e.g., beam search), recomputation is not currently supported. In
            such a case, we use swapping instead.
    """

    def __init__(self,
                 max_num_batched_tokens: Optional[int],
                 max_num_seqs: int,
                 max_model_len: int,
                 is_attention_free: bool,
                 use_v2_block_manager: bool = False,
                 num_lookahead_slots: int = 0,
                 delay_factor: float = 0.0,
                 enable_chunked_prefill: bool = False,
                 embedding_mode: Optional[bool] = False,
                 preemption_mode: Optional[str] = None) -> None:
        if max_num_batched_tokens is not None:
            self.max_num_batched_tokens = max_num_batched_tokens
        else:
            if enable_chunked_prefill:
                # It is the values that have the best balance between ITL
                # and TTFT on A100. Note it is not optimized for throughput.
                self.max_num_batched_tokens = 512
            elif embedding_mode:
                # For embedding, choose specific value for higher throughput
                self.max_num_batched_tokens = max(
                    max_model_len, _EMBEDDING_MODEL_MAX_NUM_BATCHED_TOKENS)
            else:
                # If max_model_len is too short, use 2048 as the default value
                # for higher throughput.
                self.max_num_batched_tokens = max(max_model_len, 2048)
        if enable_chunked_prefill:
            logger.info(
                "Chunked prefill is enabled with max_num_batched_tokens=%d.",
                self.max_num_batched_tokens)

        self.max_num_seqs = max_num_seqs
        self.max_model_len = max_model_len
        self.is_attention_free = is_attention_free
        self.use_v2_block_manager = use_v2_block_manager
        self.num_lookahead_slots = num_lookahead_slots
        self.delay_factor = delay_factor
        self.chunked_prefill_enabled = enable_chunked_prefill
        self.embedding_mode = embedding_mode
        self.preemption_mode = preemption_mode
        self._verify_args()

    def _verify_args(self) -> None:
        if (self.max_num_batched_tokens < self.max_model_len
                and not self.chunked_prefill_enabled):
            raise ValueError(
                f"max_num_batched_tokens ({self.max_num_batched_tokens}) is "
                f"smaller than max_model_len ({self.max_model_len}). "
                "This effectively limits the maximum sequence length to "
                "max_num_batched_tokens and makes vLLM reject longer "
                "sequences. Please increase max_num_batched_tokens or "
                "decrease max_model_len.")

        if self.max_num_batched_tokens < self.max_num_seqs:
            raise ValueError(
                f"max_num_batched_tokens ({self.max_num_batched_tokens}) must "
                "be greater than or equal to max_num_seqs "
                f"({self.max_num_seqs}).")

        if self.num_lookahead_slots < 0:
            raise ValueError(
                "num_lookahead_slots "
                f"({self.num_lookahead_slots}) must be greater than or "
                "equal to 0.")


class DeviceConfig:
    device: Optional[torch.device]

    def __init__(self, device: str = "auto") -> None:
        if device == "auto":
            # Automated device type detection
            if is_neuron():
                self.device_type = "neuron"
            elif is_openvino():
                self.device_type = "openvino"
            elif is_tpu():
                self.device_type = "tpu"
            elif is_cpu():
                self.device_type = "cpu"
            elif is_xpu():
                self.device_type = "xpu"
            else:
                # We don't call torch.cuda.is_available() here to
                # avoid initializing CUDA before workers are forked
                self.device_type = "cuda"
        else:
            # Device type is assigned explicitly
            self.device_type = device

        # Some device types require processing inputs on CPU
        if self.device_type in ["neuron", "openvino"]:
            self.device = torch.device("cpu")
        elif self.device_type in ["tpu"]:
            self.device = None
        else:
            # Set device with device type
            self.device = torch.device(self.device_type)


class SpeculativeConfig:
    """Configuration for speculative decoding.

    The configuration is currently specialized to draft-model speculative
    decoding with top-1 proposals.
    """

    @staticmethod
    def maybe_create_spec_config(
        target_model_config: ModelConfig,
        target_parallel_config: ParallelConfig,
        target_dtype: str,
        speculative_model: Optional[str],
        speculative_draft_tensor_parallel_size: Optional[int],
        num_speculative_tokens: Optional[int],
        speculative_max_model_len: Optional[int],
        enable_chunked_prefill: bool,
        use_v2_block_manager: bool,
        speculative_disable_by_batch_size: Optional[int],
        ngram_prompt_lookup_max: Optional[int],
        ngram_prompt_lookup_min: Optional[int],
        draft_token_acceptance_method: str,
        typical_acceptance_sampler_posterior_threshold: Optional[float],
        typical_acceptance_sampler_posterior_alpha: Optional[float],
        disable_logprobs: Optional[bool],
    ) -> Optional["SpeculativeConfig"]:
        """Create a SpeculativeConfig if possible, else return None.

        This function attempts to create a SpeculativeConfig object based on the
        provided parameters. If the necessary conditions are met, it returns an
        instance of SpeculativeConfig. Otherwise, it returns None.

        Args:
            target_model_config (ModelConfig): The configuration of the target
                model.
            target_parallel_config (ParallelConfig): The parallel configuration
                for the target model.
            target_dtype (str): The data type used for the target model.
            speculative_model (Optional[str]): The name of the speculative
                model, if provided.
            speculative_draft_tensor_parallel_size (Optional[int]): The degree
                of the tensor parallelism for the draft model.
            num_speculative_tokens (Optional[int]): The number of speculative
                tokens, if provided. Will default to the number in the draft
                model config if present, otherwise is required.
            speculative_max_model_len (Optional[int]): The maximum model len of
                the speculative model. Used when testing the ability to skip
                speculation for some sequences.
            enable_chunked_prefill (bool): Whether vLLM is configured to use
                chunked prefill or not. Used for raising an error since its not
                yet compatible with spec decode.
            use_v2_block_manager (bool): Whether vLLM is configured to use the
                v2 block manager or not. Used for raising an error since the v2
                block manager is required with spec decode.
            speculative_disable_by_batch_size (Optional[int]): Disable
                speculative decoding for new incoming requests when the number
                of enqueue requests  is larger than this value, if provided.
            ngram_prompt_lookup_max (Optional[int]): Max size of ngram token
                window, if provided.
            ngram_prompt_lookup_min (Optional[int]): Min size of ngram token
                window, if provided.
            draft_token_acceptance_method (str): The method to use for
                accepting draft tokens. This can take two possible
                values 'rejection_sampler' and 'typical_acceptance_sampler'
                for RejectionSampler and TypicalAcceptanceSampler
                respectively.
            typical_acceptance_sampler_posterior_threshold (Optional[float]):
                A threshold value that sets a lower bound on the posterior
                probability of a token in the target model for it to be
                accepted. This threshold is used only when we use the 
                TypicalAcceptanceSampler for token acceptance.
            typical_acceptance_sampler_posterior_alpha (Optional[float]):
                A scaling factor for the entropy-based threshold in the
                TypicalAcceptanceSampler.
            disable_logprobs (Optional[bool]): If set to True, token log
                probabilities are not returned during speculative decoding.
                If set to False, token log probabilities are returned
                according to the log probability settings in SamplingParams.
                If not specified, it defaults to True.
    
        Returns:
            Optional["SpeculativeConfig"]: An instance of SpeculativeConfig if
                the necessary conditions are met, else None.
        """

        if speculative_model is None:
            if num_speculative_tokens is not None:
                raise ValueError("num_speculative_tokens was provided without "
                                 "speculative_model.")
            return None

        if (speculative_disable_by_batch_size is not None
                and speculative_disable_by_batch_size < 2):
            raise ValueError("Expect the batch size threshold of disabling "
                             "speculative decoding is > 1, but got "
                             f"{speculative_disable_by_batch_size=}")

        if enable_chunked_prefill:
            raise ValueError(
                "Speculative decoding and chunked prefill are "
                f"currently mutually exclusive ({enable_chunked_prefill=}).")

        if not use_v2_block_manager:
            raise ValueError(
                "Speculative decoding requires usage of the V2 "
                "block manager. Enable it with --use-v2-block-manager.")

        # TODO: The user should be able to specify revision/quantization/max
        # model len for the draft model. It is not currently supported.
        draft_revision = None
        draft_code_revision = None
        draft_quantization = None

        if speculative_model == "[ngram]":
            if ngram_prompt_lookup_min is None:
                ngram_prompt_lookup_min = 1
            if ngram_prompt_lookup_max is None or ngram_prompt_lookup_max < 1:
                raise ValueError(f"{ngram_prompt_lookup_max=} must be > 0")
            if ngram_prompt_lookup_min < 1:
                raise ValueError(f"{ngram_prompt_lookup_min=} must be > 0")
            if ngram_prompt_lookup_min > ngram_prompt_lookup_max:
                raise ValueError(f"{ngram_prompt_lookup_min=} cannot be "
                                 f"larger than {ngram_prompt_lookup_max=}")

            # TODO: current we still need extract vocab_size from target model
            # config, in future, we may try refactor it out, and set
            # draft related config as None here.
            draft_model_config = target_model_config
            draft_parallel_config = target_parallel_config
        else:
            ngram_prompt_lookup_max = 0
            ngram_prompt_lookup_min = 0
            draft_model_config = ModelConfig(
                model=speculative_model,
                tokenizer=target_model_config.tokenizer,
                tokenizer_mode=target_model_config.tokenizer_mode,
                trust_remote_code=target_model_config.trust_remote_code,
                dtype=target_model_config.dtype,
                seed=target_model_config.seed,
                revision=draft_revision,
                code_revision=draft_code_revision,
                tokenizer_revision=target_model_config.tokenizer_revision,
                max_model_len=None,
                quantization=draft_quantization,
                enforce_eager=target_model_config.enforce_eager,
                max_seq_len_to_capture=target_model_config.
                max_seq_len_to_capture,
                max_logprobs=target_model_config.max_logprobs,
            )

            draft_hf_config = draft_model_config.hf_config

            if (num_speculative_tokens is not None
                    and hasattr(draft_hf_config, "num_lookahead_tokens")):
                draft_hf_config.num_lookahead_tokens = num_speculative_tokens

            n_predict = getattr(draft_hf_config, "n_predict", None)
            if n_predict is not None:
                if num_speculative_tokens is None:
                    # Default to max value defined in draft model config.
                    num_speculative_tokens = n_predict
                elif num_speculative_tokens > n_predict:
                    # Verify provided value doesn't exceed the maximum
                    # supported by the draft model.
                    raise ValueError(
                        "This speculative model supports a maximum of "
                        f"num_speculative_tokens={n_predict}, but "
                        f"{num_speculative_tokens=} was provided.")

            draft_model_config.max_model_len = (
                SpeculativeConfig._maybe_override_draft_max_model_len(
                    speculative_max_model_len,
                    draft_model_config.max_model_len,
                    target_model_config.max_model_len,
                ))

            draft_parallel_config = (
                SpeculativeConfig.create_draft_parallel_config(
                    target_parallel_config,
                    speculative_draft_tensor_parallel_size))

        if num_speculative_tokens is None:
            raise ValueError(
                "num_speculative_tokens must be provided with "
                "speculative_model unless the draft model config contains an "
                "n_predict parameter.")

        if typical_acceptance_sampler_posterior_threshold is None:
            typical_acceptance_sampler_posterior_threshold = 0.09
        if typical_acceptance_sampler_posterior_alpha is None:
            typical_acceptance_sampler_posterior_alpha = 0.3
        if disable_logprobs is None:
            disable_logprobs = True

        return SpeculativeConfig(
            draft_model_config,
            draft_parallel_config,
            num_speculative_tokens,
            speculative_disable_by_batch_size,
            ngram_prompt_lookup_max,
            ngram_prompt_lookup_min,
            draft_token_acceptance_method=draft_token_acceptance_method,
            typical_acceptance_sampler_posterior_threshold=\
                typical_acceptance_sampler_posterior_threshold,
            typical_acceptance_sampler_posterior_alpha=\
                typical_acceptance_sampler_posterior_alpha,
            disable_logprobs=disable_logprobs
        )

    @staticmethod
    def _maybe_override_draft_max_model_len(
        speculative_max_model_len: Optional[int],
        draft_max_model_len: int,
        target_max_model_len: int,
    ) -> int:
        """Determine the max sequence len for the draft model. This is usually
        the draft_max_model_len, but may be the target_max_model_len if it is
        less than the draft_max_model_len, or may be speculative_max_model_len
        if it is specified.

        This is necessary so that sequences do not exceed the capacity of the
        draft model or the target model.

        speculative_max_model_len is mainly used for testing that sequences can
        skip speculation.
        """

        if speculative_max_model_len is not None:

            if speculative_max_model_len > draft_max_model_len:
                raise ValueError(f"{speculative_max_model_len=} cannot be "
                                 f"larger than {draft_max_model_len=}")

            if speculative_max_model_len > target_max_model_len:
                raise ValueError(f"{speculative_max_model_len=} cannot be "
                                 f"larger than {target_max_model_len=}")

            return speculative_max_model_len

        return min(
            draft_max_model_len,
            target_max_model_len,
        )

    @staticmethod
    def create_draft_parallel_config(
        target_parallel_config: ParallelConfig,
        speculative_draft_tensor_parallel_size: Optional[int]
    ) -> ParallelConfig:
        """Create a parallel config for use by the draft worker.

        This is mostly a copy of the target parallel config, except the tp_size.
        """
        if speculative_draft_tensor_parallel_size is None:
            speculative_draft_tensor_parallel_size = \
                  target_parallel_config.tensor_parallel_size
        elif speculative_draft_tensor_parallel_size != 1:
            # TODO(wooyeon): allow tp values larger than 1
            raise ValueError(
                f"{speculative_draft_tensor_parallel_size=} cannot be"
                f"other value than 1")

        draft_parallel_config = ParallelConfig(
            pipeline_parallel_size=target_parallel_config.
            pipeline_parallel_size,
            tensor_parallel_size=speculative_draft_tensor_parallel_size,
            distributed_executor_backend=target_parallel_config.
            distributed_executor_backend,
            max_parallel_loading_workers=target_parallel_config.
            max_parallel_loading_workers,
            disable_custom_all_reduce=target_parallel_config.
            disable_custom_all_reduce,
            tokenizer_pool_config=target_parallel_config.tokenizer_pool_config,
            ray_workers_use_nsight=target_parallel_config.
            ray_workers_use_nsight,
            placement_group=target_parallel_config.placement_group,
        )

        return draft_parallel_config

    def __init__(
        self,
        draft_model_config: ModelConfig,
        draft_parallel_config: ParallelConfig,
        num_speculative_tokens: int,
        speculative_disable_by_batch_size: Optional[int],
        ngram_prompt_lookup_max: Optional[int],
        ngram_prompt_lookup_min: Optional[int],
        draft_token_acceptance_method: str,
        typical_acceptance_sampler_posterior_threshold: float,
        typical_acceptance_sampler_posterior_alpha: float,
        disable_logprobs: bool,
    ):
        """Create a SpeculativeConfig object.

        Args:
            draft_model_config: ModelConfig for the draft model.
            draft_parallel_config: ParallelConfig for the draft model.
            num_speculative_tokens: The number of tokens to sample from the
                draft model before scoring with the target model.
            speculative_disable_by_batch_size: Disable speculative
                decoding for new incoming requests when the number of
                enqueue requests is larger than this value.
            ngram_prompt_lookup_max: Max size of ngram token window.
            ngram_prompt_lookup_min: Min size of ngram token window.
            draft_token_acceptance_method (str): The method to use for
                accepting draft tokens. This can take two possible
                values 'rejection_sampler' and 'typical_acceptance_sampler'
                for RejectionSampler and TypicalAcceptanceSampler
                respectively.
            typical_acceptance_sampler_posterior_threshold (Optional[float]):
                A threshold value that sets a lower bound on the posterior
                probability of a token in the target model for it to be
                accepted. This threshold is used only when we use the 
                TypicalAcceptanceSampler for token acceptance.
            typical_acceptance_sampler_posterior_alpha (Optional[float]):
                A scaling factor for the entropy-based threshold in the
                TypicalAcceptanceSampler.
            disable_logprobs: If set to True, token log probabilities will not
                be returned even if requested by sampling parameters. This 
                reduces latency by skipping logprob calculation in proposal
                sampling, target sampling, and after accepted tokens are
                determined. If set to False, log probabilities will be
                returned.
        """
        self.draft_model_config = draft_model_config
        self.draft_parallel_config = draft_parallel_config
        self.num_speculative_tokens = num_speculative_tokens
        self.speculative_disable_by_batch_size = \
            speculative_disable_by_batch_size
        self.ngram_prompt_lookup_max = ngram_prompt_lookup_max or 0
        self.ngram_prompt_lookup_min = ngram_prompt_lookup_min or 0
        self.draft_token_acceptance_method = draft_token_acceptance_method
        self.typical_acceptance_sampler_posterior_threshold = \
            typical_acceptance_sampler_posterior_threshold
        self.typical_acceptance_sampler_posterior_alpha = \
            typical_acceptance_sampler_posterior_alpha
        self.disable_logprobs = disable_logprobs

        self._verify_args()

    def _verify_args(self) -> None:
        if self.num_speculative_tokens <= 0:
            raise ValueError("Expected num_speculative_tokens to be greater "
                             f"than zero ({self.num_speculative_tokens}).")

        if self.draft_model_config:
            self.draft_model_config.verify_with_parallel_config(
                self.draft_parallel_config)
            # Validate and set draft token acceptance related settings.

        if (self.draft_token_acceptance_method is None):
            raise ValueError("draft_token_acceptance_method is not set. "
                             "Expected values are rejection_sampler or "
                             "typical_acceptance_sampler.")

        if (self.draft_token_acceptance_method != 'rejection_sampler'
                and self.draft_token_acceptance_method !=
                'typical_acceptance_sampler'):
            raise ValueError(
                "Expected draft_token_acceptance_method to be either "
                "rejection_sampler or typical_acceptance_sampler. Instead it "
                f"is {self.draft_token_acceptance_method}")

        if (self.typical_acceptance_sampler_posterior_threshold < 0
                or self.typical_acceptance_sampler_posterior_alpha < 0):
            raise ValueError(
                "Expected typical_acceptance_sampler_posterior_threshold "
                "and typical_acceptance_sampler_posterior_alpha to be > 0. "
                "Instead found "
                f"typical_acceptance_sampler_posterior_threshold = "
                f"{self.typical_acceptance_sampler_posterior_threshold} and "
                f"typical_acceptance_sampler_posterior_alpha = "
                f"{self.typical_acceptance_sampler_posterior_alpha}")

    @property
    def num_lookahead_slots(self) -> int:
        """The number of additional slots the scheduler should allocate per
        step, in addition to the slots allocated for each known token.

        This is equal to the number of speculative tokens, as each speculative
        token must be scored.
        """
        return self.num_speculative_tokens

    def __repr__(self) -> str:
        if self.ngram_prompt_lookup_max > 0:
            draft_model = "[ngram]"
        else:
            draft_model = self.draft_model_config.model
        num_spec_tokens = self.num_speculative_tokens
        return f"SpeculativeConfig({draft_model=}, {num_spec_tokens=})"


@dataclass
class LoRAConfig:
    max_lora_rank: int
    max_loras: int
    fully_sharded_loras: bool = False
    max_cpu_loras: Optional[int] = None
    lora_dtype: Optional[torch.dtype] = None
    lora_extra_vocab_size: int = 256
    # This is a constant.
    lora_vocab_padding_size: ClassVar[int] = 256
    long_lora_scaling_factors: Optional[Tuple[float]] = None

    def __post_init__(self):
        # Keep this in sync with csrc/punica/bgmv/bgmv_config.h
        possible_max_ranks = (8, 16, 32, 64)
        possible_lora_extra_vocab_size = (0, 256, 512)
        if self.max_lora_rank not in possible_max_ranks:
            raise ValueError(
                f"max_lora_rank ({self.max_lora_rank}) must be one of "
                f"{possible_max_ranks}.")
        if self.lora_extra_vocab_size not in possible_lora_extra_vocab_size:
            raise ValueError(
                f"lora_extra_vocab_size ({self.lora_extra_vocab_size}) "
                f"must be one of {possible_lora_extra_vocab_size}.")
        if self.max_loras < 1:
            raise ValueError(f"max_loras ({self.max_loras}) must be >= 1.")
        if self.max_cpu_loras is None:
            self.max_cpu_loras = self.max_loras
        elif self.max_cpu_loras < self.max_loras:
            raise ValueError(
                f"max_cpu_loras ({self.max_cpu_loras}) must be >= "
                f"max_loras ({self.max_loras})")

    def verify_with_model_config(self, model_config: ModelConfig):
        if self.lora_dtype in (None, "auto"):
            self.lora_dtype = model_config.dtype
        elif isinstance(self.lora_dtype, str):
            self.lora_dtype = getattr(torch, self.lora_dtype)
        if model_config.quantization and model_config.quantization not in [
                "awq", "gptq"
        ]:
            # TODO support marlin and squeezellm
            logger.warning("%s quantization is not tested with LoRA yet.",
                           model_config.quantization)

    def verify_with_scheduler_config(self, scheduler_config: SchedulerConfig):
        if scheduler_config.max_num_batched_tokens > 65528:
            raise ValueError(
                "Due to limitations of the custom LoRA CUDA kernel, "
                "max_num_batched_tokens must be <= 65528 when "
                "LoRA is enabled.")
        if scheduler_config.chunked_prefill_enabled:
            raise ValueError("LoRA is not supported with chunked prefill yet.")


@dataclass
class PromptAdapterConfig:
    max_prompt_adapters: int
    max_prompt_adapter_token: int
    max_cpu_prompt_adapters: Optional[int] = None
    prompt_adapter_dtype: Optional[torch.dtype] = None

    def __post_init__(self):
        library_name = 'peft'
        try:
            __import__(library_name)
        except ImportError as e:
            raise ImportError(
                f"'{library_name}' is not installed for prompt adapter support."
                f"Please install it using 'pip install {library_name}'."
            ) from e

        if self.max_prompt_adapters < 1:
            raise ValueError(f"max_prompt_adapters "
                             f"({self.max_prompt_adapters}) must be >= 1.")
        if self.max_prompt_adapter_token == 0:
            raise ValueError("max_prompt_adapter_token must be set.")
        if self.max_cpu_prompt_adapters is None:
            self.max_cpu_prompt_adapters = self.max_prompt_adapters

    def verify_with_model_config(self, model_config: ModelConfig):
        if self.prompt_adapter_dtype in (None, "auto"):
            self.prompt_adapter_dtype = model_config.dtype
        elif isinstance(self.prompt_adapter_dtype, str):
            self.prompt_adapter_dtype = getattr(torch,
                                                self.prompt_adapter_dtype)


@dataclass
class MultiModalConfig:
    """Configs the input data format and how models should run for
    multimodal models."""
    # TODO: Add configs to init vision tower or not.
    pass


_STR_DTYPE_TO_TORCH_DTYPE = {
    "half": torch.float16,
    "float16": torch.float16,
    "float": torch.float32,
    "float32": torch.float32,
    "bfloat16": torch.bfloat16,
}

_ROCM_NOT_SUPPORTED_DTYPE: List[str] = []  #


def _get_and_verify_dtype(
    config: PretrainedConfig,
    dtype: Union[str, torch.dtype],
) -> torch.dtype:
    # NOTE: getattr(config, "torch_dtype", torch.float32) is not correct
    # because config.torch_dtype can be None.
    config_dtype = getattr(config, "torch_dtype", None)
    if config_dtype is None:
        config_dtype = torch.float32

    if isinstance(dtype, str):
        dtype = dtype.lower()
        if dtype == "auto":
            if config_dtype == torch.float32:
                if config.model_type == "gemma2":
                    logger.info(
                        "For Gemma 2, we downcast float32 to bfloat16 instead "
                        "of float16 by default. Please specify `dtype` if you "
                        "want to use float16.")
                    torch_dtype = torch.bfloat16
                else:
                    # Following the common practice, we use float16 for float32
                    # models.
                    torch_dtype = torch.float16
            else:
                torch_dtype = config_dtype
        else:
            if dtype not in _STR_DTYPE_TO_TORCH_DTYPE:
                raise ValueError(f"Unknown dtype: {dtype}")
            torch_dtype = _STR_DTYPE_TO_TORCH_DTYPE[dtype]
    elif isinstance(dtype, torch.dtype):
        torch_dtype = dtype
    else:
        raise ValueError(f"Unknown dtype: {dtype}")

    # Verify the dtype.
    if torch_dtype != config_dtype:
        if torch_dtype == torch.float32:
            # Upcasting to float32 is allowed.
            logger.info("Upcasting %s to %s.", config_dtype, torch_dtype)
            pass
        elif config_dtype == torch.float32:
            # Downcasting from float32 to float16 or bfloat16 is allowed.
            logger.info("Downcasting %s to %s.", config_dtype, torch_dtype)
            pass
        else:
            # Casting between float16 and bfloat16 is allowed with a warning.
            logger.warning("Casting %s to %s.", config_dtype, torch_dtype)

    return torch_dtype


def _get_and_verify_max_len(
    hf_config: PretrainedConfig,
    max_model_len: Optional[int],
    disable_sliding_window: bool,
    sliding_window_len: Optional[int],
) -> int:
    """Get and verify the model's maximum length."""
    derived_max_model_len = float("inf")
    possible_keys = [
        # OPT
        "max_position_embeddings",
        # GPT-2
        "n_positions",
        # MPT
        "max_seq_len",
        # ChatGLM2
        "seq_length",
        # Command-R
        "model_max_length",
        # Others
        "max_sequence_length",
        "max_seq_length",
        "seq_len",
    ]
    # Choose the smallest "max_length" from the possible keys.
    max_len_key = None
    for key in possible_keys:
        max_len = getattr(hf_config, key, None)
        if max_len is not None:
            max_len_key = key if max_len < derived_max_model_len \
                else max_len_key
            derived_max_model_len = min(derived_max_model_len, max_len)

    # If sliding window is manually disabled, max_length should be less
    # than the sliding window length in the model config.
    if disable_sliding_window and sliding_window_len is not None:
        max_len_key = "sliding_window" \
            if sliding_window_len < derived_max_model_len else max_len_key
        derived_max_model_len = min(derived_max_model_len, sliding_window_len)

    # If none of the keys were found in the config, use a default and
    # log a warning.
    if derived_max_model_len == float("inf"):
        if max_model_len is not None:
            # If max_model_len is specified, we use it.
            return max_model_len

        default_max_len = 2048
        logger.warning(
            "The model's config.json does not contain any of the following "
            "keys to determine the original maximum length of the model: "
            "%s. Assuming the model's maximum length is %d.", possible_keys,
            default_max_len)
        derived_max_model_len = default_max_len

    rope_scaling = getattr(hf_config, "rope_scaling", None)
    if rope_scaling is not None:
        if "type" in rope_scaling:
            rope_type = rope_scaling["type"]
        elif "rope_type" in rope_scaling:
            rope_type = rope_scaling["rope_type"]
        else:
            raise ValueError(
                "rope_scaling must have a 'type' or 'rope_type' key.")

        # The correct one should be "longrope", kept "su" here
        # to be backward compatible
        if rope_type not in ("su", "longrope", "llama3"):
            if disable_sliding_window:
                # TODO(robertgshaw): Find a model that supports rope_scaling
                # with sliding window to see if this case should be allowed.
                raise NotImplementedError(
                    "Disabling sliding window is not supported for models "
                    "with rope_scaling. Please raise an issue so we can "
                    "investigate.")

            assert "factor" in rope_scaling
            scaling_factor = rope_scaling["factor"]
            if rope_type == "yarn":
                derived_max_model_len = rope_scaling[
                    "original_max_position_embeddings"]
            derived_max_model_len *= scaling_factor

    # If the user specified a max length, make sure it is smaller than the
    # derived length from the HF model config.
    if max_model_len is None:
        max_model_len = int(derived_max_model_len)
    elif max_model_len > derived_max_model_len:
        # Some models might have a separate key for specifying model_max_length
        # that will be bigger than derived_max_model_len. We compare user input
        # with model_max_length and allow this override when it's smaller.
        model_max_length = getattr(hf_config, "model_max_length", None)
        if model_max_length is not None and max_model_len <= model_max_length:
            if disable_sliding_window:
                # TODO(robertgshaw): Find a model that has model_max_length
                # with sliding window to see if this case should be allowed.
                raise NotImplementedError(
                    "Disabling sliding window is not supported for models "
                    "model_max_length in the config. Please raise an issue "
                    "so we can investigate.")
            pass
        else:
            raise ValueError(
                f"User-specified max_model_len ({max_model_len}) is greater "
                "than the derived max_model_len "
                f"({max_len_key}={derived_max_model_len} or model_max_length="
                f"{model_max_length} in model's config.json). This may lead "
                "to incorrect model outputs or CUDA errors. Make sure the "
                "value is correct and within the model context size.")
    return int(max_model_len)


def get_served_model_name(model: str,
                          served_model_name: Optional[Union[str, List[str]]]):
    """
    If the input is a non-empty list, the first model_name in 
    `served_model_name` is taken. 
    If the input is a non-empty string, it is used directly. 
    For cases where the input is either an empty string or an 
    empty list, the fallback is to use `self.model`.
    """
    if not served_model_name:
        return model
    if isinstance(served_model_name, list):
        return served_model_name[0]
    return served_model_name


@dataclass
class DecodingConfig:
    """Dataclass which contains the decoding strategy of the engine"""

    # Which guided decoding algo to use. 'outlines' / 'lm-format-enforcer'
    guided_decoding_backend: str = 'outlines'

    def __post_init__(self):
        valid_guided_backends = ['outlines', 'lm-format-enforcer']
        backend = self.guided_decoding_backend
        if backend not in valid_guided_backends:
            raise ValueError(f"Invalid guided_decoding_backend '{backend},"
                             f"must be one of {valid_guided_backends}")


@dataclass
class ObservabilityConfig:
    """Configuration for observability."""
    otlp_traces_endpoint: Optional[str] = None

    def __post_init__(self):
        if not is_otel_installed() and self.otlp_traces_endpoint is not None:
            raise ValueError("OpenTelemetry packages must be installed before "
                             "configuring 'otlp_traces_endpoint'")


@dataclass(frozen=True)
class EngineConfig:
    """Dataclass which contains all engine-related configuration. This
    simplifies passing around the distinct configurations in the codebase.
    """

    model_config: ModelConfig
    cache_config: CacheConfig
    parallel_config: ParallelConfig
    scheduler_config: SchedulerConfig
    device_config: DeviceConfig
    load_config: LoadConfig
    lora_config: Optional[LoRAConfig]
    multimodal_config: Optional[MultiModalConfig]
    speculative_config: Optional[SpeculativeConfig]
    decoding_config: Optional[DecodingConfig]
    observability_config: Optional[ObservabilityConfig]
    prompt_adapter_config: Optional[PromptAdapterConfig]

    def __post_init__(self):
        """Verify configs are valid & consistent with each other.
        """
        self.model_config.verify_with_parallel_config(self.parallel_config)
        self.cache_config.verify_with_parallel_config(self.parallel_config)

        if self.lora_config:
            self.lora_config.verify_with_model_config(self.model_config)
            self.lora_config.verify_with_scheduler_config(
                self.scheduler_config)
        if self.prompt_adapter_config:
            self.prompt_adapter_config.verify_with_model_config(
                self.model_config)

    def to_dict(self):
        """Return the configs as a dictionary, for use in **kwargs.
        """
        return dict(
            (field.name, getattr(self, field.name)) for field in fields(self))<|MERGE_RESOLUTION|>--- conflicted
+++ resolved
@@ -283,7 +283,10 @@
             raise ValueError(
                 "BitAndBytes quantization with TP or PP is not supported yet.")
 
-<<<<<<< HEAD
+        if self.quantization == "bitsandbytes" and self.enforce_eager is False:
+            raise ValueError(
+                "BitAndBytes with enforce_eager = False is not supported yet.")
+
     def is_attention_free(self) -> bool:
         """Returns True if the model has no attention, i.e. the model has no
         state that grows with the size of the context.
@@ -296,11 +299,6 @@
                    "model_type") and self.hf_text_config.model_type == 'mamba':
             return True
         return False
-=======
-        if self.quantization == "bitsandbytes" and self.enforce_eager is False:
-            raise ValueError(
-                "BitAndBytes with enforce_eager = False is not supported yet.")
->>>>>>> daed30c4
 
     def get_hf_config_sliding_window(self) -> Optional[int]:
         """Get the sliding window size, or None if disabled."""
